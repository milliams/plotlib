--- conflicted
+++ resolved
@@ -22,12 +22,6 @@
 For example, code like:
 
 ```rust
-<<<<<<< HEAD
-use plotlib::repr;
-use plotlib::style;
-use plotlib::view::View;
-=======
->>>>>>> 1ffb5166
 use plotlib::page::Page;
 use plotlib::scatter::Scatter;
 use plotlib::view::ContinuousView;
@@ -45,18 +39,6 @@
     ];
 
     // We create our scatter plot from the data
-<<<<<<< HEAD
-    let s1 = Scatter::from_slice(&data1)
-        .style(style::PointStyle::new()
-            .marker(style::PointMarker::Square) // setting the marker to be a square
-            .colour("#DD3355")); // and a custom colour
-
-    // We can plot multiple data sets in the same view
-    let data2 = [(-1.4, 2.5), (7.2, -0.3)];
-    let s2 = Scatter::from_slice(&data2)
-        .style(style::PointStyle::new() // uses the default marker
-            .colour("#35C788")); // and a different colour
-=======
     let s1 = Scatter::from_slice(&data1).style(
         PointStyle::new()
             .marker(PointMarker::Square) // setting the marker to be a square
@@ -69,7 +51,6 @@
         PointStyle::new() // uses the default marker
             .colour("#35C788"),
     ); // and a different colour
->>>>>>> 1ffb5166
 
     // The 'view' describes what set of data is drawn
     let v = ContinuousView::new()
