/*!
The `page` module provides structures for laying out and rendering multiple views.
*/

use crate::errors;
use std::ffi::OsStr;
use std::path::Path;

use svg;
use svg::Document;
use svg::Node;

use crate::errors::Result;
use crate::view::View;

/**
A single page page laying out the views in a grid
*/
pub struct Page<'a> {
    views: Vec<&'a dyn View>,
    num_views: u32,
    dimensions: (u32, u32),
}

impl<'a> Page<'a> {
    /**
    Creates an empty page container for plots to be added to
    */
    pub fn empty() -> Self {
        Page {
            views: Vec::new(),
            num_views: 0,
            dimensions: (600, 400),
        }
    }

    /**
    Creates a plot containing a single view
    */
    pub fn single(view: &'a dyn View) -> Self {
        Page::empty().add_plot(view)
    }

    /// Set the dimensions of the plot.
    pub fn dimensions(mut self, x: u32, y: u32) -> Self {
        self.dimensions = (x, y);
        self
    }

    /// Add a view to the plot
    pub fn add_plot(mut self, view: &'a dyn View) -> Self {
        self.views.push(view);
        self.num_views += 1;
        self
    }

    /**
    Render the plot to an svg document
    */
    pub fn to_svg(&self) -> Result<svg::Document> {
        let (width, height) = self.dimensions;
        let mut document = Document::new().set("viewBox", (0, 0, width, height));

        let x_margin = 120; // should actually depend on y-axis label font size
        let y_margin = 60;
        let x_offset = 0.6 * f64::from(x_margin);
        let y_offset = 0.6 * f64::from(y_margin);

        // TODO put multiple views in correct places
        for &view in &self.views {
            let view_group = view
                .to_svg(f64::from(width - x_margin), f64::from(height - y_margin))?
                .set(
                    "transform",
                    format!("translate({}, {})", x_offset, f64::from(height) - y_offset),
                );
            document.append(view_group);
        }
        Ok(document)
    }

    /**
    Render the plot to an `String`
    */
    pub fn to_text(&self) -> Result<String> {
        let (width, height) = self.dimensions;
        // TODO compose multiple views into a page
        let view = self.views[0];
        view.to_text(width, height)
    }

    /**
    Save the plot to a file.

    The type of file will be based on the file extension.
    */
    pub fn save<P>(&self, path: P) -> Result<()>
    where
        P: AsRef<Path>,
    {
<<<<<<< HEAD
        let path = path.as_ref();
        match path.extension().and_then(OsStr::to_str) {
            Some("svg") => {
                if let Some(parent) = path.parent() {
                    if !parent.exists() {
                        std::fs::create_dir_all(parent)?;
                    }
                }

                svg::save(&path, &self.to_svg()?)
                    .context("saving svg")
                    .map_err(From::from)
            },
=======
        match path.as_ref().extension().and_then(OsStr::to_str) {
            Some("svg") => match svg::save(path, &self.to_svg()?) {
                    Ok(ok) => Ok(ok),
                    Err(error) => Err(errors::Error::FailedToSave(error))
                }
>>>>>>> 123d9902
            _ => Ok(()),
        }
    }
}<|MERGE_RESOLUTION|>--- conflicted
+++ resolved
@@ -98,7 +98,6 @@
     where
         P: AsRef<Path>,
     {
-<<<<<<< HEAD
         let path = path.as_ref();
         match path.extension().and_then(OsStr::to_str) {
             Some("svg") => {
@@ -108,17 +107,11 @@
                     }
                 }
 
-                svg::save(&path, &self.to_svg()?)
-                    .context("saving svg")
-                    .map_err(From::from)
-            },
-=======
-        match path.as_ref().extension().and_then(OsStr::to_str) {
-            Some("svg") => match svg::save(path, &self.to_svg()?) {
+                match svg::save(&path, &self.to_svg()?) {
                     Ok(ok) => Ok(ok),
                     Err(error) => Err(errors::Error::FailedToSave(error))
                 }
->>>>>>> 123d9902
+            },
             _ => Ok(()),
         }
     }
