--- conflicted
+++ resolved
@@ -110,27 +110,17 @@
         labels.append(tick_label);
     }
 
-<<<<<<< HEAD
+    const X_OFFSET: i32 = - 50;
     let y_label_offset = -(face_height / 2.);
     let y_label_font_size = 12;
     let label = node::element::Text::new()
-        .set("x", -30)
+        .set("x", X_OFFSET)
         .set("y", y_label_offset - f64::from(y_label_font_size))
-=======
-    const X_OFFSET: i32 = - 50;
-    let label = node::element::Text::new()
-        .set("x", X_OFFSET)
-        .set("y", -(face_height / 2.))
->>>>>>> dee59fcd
         .set("text-anchor", "middle")
         .set("font-size", y_label_font_size)
         .set(
             "transform",
-<<<<<<< HEAD
-            format!("rotate(-90 {} {})", -30, y_label_offset),
-=======
-            format!("rotate(-90 {} {})", X_OFFSET, -(face_height / 2.)),
->>>>>>> dee59fcd
+            format!("rotate(-90 {} {})", X_OFFSET, y_label_offset),
         )
         .add(node::Text::new(a.get_label()));
 
