--- conflicted
+++ resolved
@@ -60,11 +60,7 @@
         self
     }
     pub fn get_width(&self) -> f32 {
-<<<<<<< HEAD
-        self.width.unwrap_or_else(|| 1.0)
-=======
-        self.width.unwrap_or(2.0)
->>>>>>> 123d9902
+        self.width.unwrap_or(1.0)
     }
 
     pub fn linejoin<T>(mut self, value: T) -> Self
