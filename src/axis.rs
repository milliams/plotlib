/*!

A module for managing axes

*/

#[derive(Debug, Clone)]
pub struct Range {
    pub lower: f64,
    pub upper: f64,
}

impl Range {
    pub fn new(lower: f64, upper: f64) -> Range {
        Range { lower, upper }
    }

    pub(crate) fn is_valid(&self) -> bool {
        self.lower < self.upper
    }
}

#[derive(Debug)]
pub struct ContinuousAxis {
    range: Range,
    ticks: Vec<f64>,
    label: String,
}

impl ContinuousAxis {
    /// Constructs a new ContinuousAxis
    pub fn new(lower: f64, upper: f64, max_ticks: usize) -> ContinuousAxis {
        ContinuousAxis {
            range: Range::new(lower, upper),
            ticks: calculate_ticks(lower, upper, max_ticks),
            label: "".into(),
        }
    }

    pub fn max(&self) -> f64 {
        self.range.upper
    }

    pub fn min(&self) -> f64 {
        self.range.lower
    }

    pub fn label<S>(mut self, l: S) -> Self
    where
        S: Into<String>,
    {
        self.label = l.into();
        self
    }

    pub fn get_label(&self) -> &str {
        self.label.as_ref()
    }

    /// Get the positions of the ticks on the axis
    pub fn ticks(&self) -> &Vec<f64> {
        &self.ticks
    }
}

#[derive(Debug)]
pub struct CategoricalAxis {
    ticks: Vec<String>,
    label: String,
}

impl CategoricalAxis {
    /// Constructs a new ContinuousAxis
    pub fn new(ticks: &[String]) -> CategoricalAxis {
        CategoricalAxis {
            ticks: ticks.into(),
            label: "".into(),
        }
    }

    pub fn label<S>(mut self, l: S) -> Self
    where
        S: Into<String>,
    {
        self.label = l.into();
        self
    }

    pub fn get_label(&self) -> &str {
        self.label.as_ref()
    }

    /// Get the positions of the ticks on the axis
    pub fn ticks(&self) -> &Vec<String> {
        &self.ticks
    }
}

/// The base units for the step sizes
/// They should be within one order of magnitude, e.g. [1,10)
const BASE_STEPS: [u32; 4] = [1, 2, 4, 5];

#[derive(Debug, Clone)]
struct TickSteps {
    next: f64,
}

impl TickSteps {
    fn start_at(start: f64) -> TickSteps {
        let start_options = TickSteps::scaled_steps(start);
        let overflow = start_options[0] * 10.0;
        let curr = start_options
            .iter()
            .skip_while(|&step| step < &start)
            .next();

        TickSteps {
            next: *curr.unwrap_or(&overflow),
        }
    }

    fn scaled_steps(curr: f64) -> Vec<f64> {
        let power = curr.log10().floor();
        let base_step_scale = 10f64.powf(power);
        BASE_STEPS
            .iter()
            .map(|&s| (f64::from(s) * base_step_scale))
            .collect()
    }
}

impl Iterator for TickSteps {
    type Item = f64;

    fn next(&mut self) -> Option<f64> {
        let curr = self.next; // cache the value we're currently on
        let curr_steps = TickSteps::scaled_steps(self.next);
        let overflow = curr_steps[0] * 10.0;
        self.next = *curr_steps
            .iter()
            .skip_while(|&s| s <= &curr)
            .next()
            .unwrap_or(&overflow);
        Some(curr)
    }
}

/**
This function exists to fix subtle floating point numbers like 0.30000000000000004
In the longer-term is should be moved to something in the presentation layer
*/
fn round(x: f64) -> f64 {
    (x * 1000000000000000.0).round() / 1000000000000000.0
}

fn generate_ticks(min: f64, max: f64, step_size: f64) -> Vec<f64> {
    // "fix" just makes sure there are no floating-point errors
    fn fix(x: f64) -> f64 {
        const PRECISION: f64 = 100000_f64;
        (x * PRECISION).round() / PRECISION
    }

    let mut ticks: Vec<f64> = vec![];
    if min <= 0.0 {
        if max >= 0.0 {
            // standard spanning axis
            ticks.extend(
                (1..)
<<<<<<< HEAD
                    .map(|n| round(-1.0 * f64::from(n) * step_size))
=======
                    .map(|n| -1.0 * fix(f64::from(n) * step_size))
>>>>>>> dee59fcd
                    .take_while(|&v| v >= min)
                    .collect::<Vec<f64>>()
                    .iter()
                    .rev(),
            );
            ticks.push(0.0);
            ticks.extend(
                (1..)
<<<<<<< HEAD
                    .map(|n| round(f64::from(n) * step_size))
=======
                    .map(|n| fix(f64::from(n) * step_size))
>>>>>>> dee59fcd
                    .take_while(|&v| v <= max),
            );
        } else {
            // entirely negative axis
            ticks.extend(
                (1..)
<<<<<<< HEAD
                    .map(|n| round(-1.0 * f64::from(n) * step_size))
=======
                    .map(|n| -1.0 * fix(f64::from(n) * step_size))
>>>>>>> dee59fcd
                    .skip_while(|&v| v > max)
                    .take_while(|&v| v >= min)
                    .collect::<Vec<f64>>()
                    .iter()
                    .rev(),
            );
        }
    } else {
        // entirely positive axis
        ticks.extend(
            (1..)
<<<<<<< HEAD
                .map(|n| round(f64::from(n) * step_size))
=======
                .map(|n| fix(f64::from(n) * step_size))
>>>>>>> dee59fcd
                .skip_while(|&v| v < min)
                .take_while(|&v| v <= max),
        );
    }
    ticks
}

/// Given a range and a step size, work out how many ticks will be displayed
fn number_of_ticks(min: f64, max: f64, step_size: f64) -> usize {
    generate_ticks(min, max, step_size).len()
}

/// Given a range of values, and a maximum number of ticks, calulate the step between the ticks
fn calculate_tick_step_for_range(min: f64, max: f64, max_ticks: usize) -> f64 {
    let range = max - min;
    let min_tick_step = range / max_ticks as f64;
    // Get the first entry which is our smallest possible tick step size
    let smallest_valid_step = TickSteps::start_at(min_tick_step)
        .skip_while(|&s| number_of_ticks(min, max, s) > max_ticks)
        .next()
        .expect("ERROR: We've somehow run out of tick step options!");
    // Count how many ticks that relates to
    let actual_num_ticks = number_of_ticks(min, max, smallest_valid_step);

    // Create a new TickStep iterator, starting at the correct lower bound
    let tick_steps = TickSteps::start_at(smallest_valid_step);
    // Get all the possible tick step sizes that give just as many ticks
    let step_options = tick_steps.take_while(|&s| number_of_ticks(min, max, s) == actual_num_ticks);
    // Get the largest tick step size from the list
    step_options.fold(-1. / 0., f64::max)
}

/// Given an axis range, calculate the sensible places to place the ticks
fn calculate_ticks(min: f64, max: f64, max_ticks: usize) -> Vec<f64> {
    let tick_step = calculate_tick_step_for_range(min, max, max_ticks);
    generate_ticks(min, max, tick_step)
}

#[cfg(test)]
mod tests {
    use super::*;

    #[test]
    fn test_tick_step_generator() {
        let t = TickSteps::start_at(1.0);
        let ts: Vec<_> = t.take(7).collect();
        assert_eq!(ts, [1.0, 2.0, 4.0, 5.0, 10.0, 20.0, 40.0]);

        let t = TickSteps::start_at(100.0);
        let ts: Vec<_> = t.take(5).collect();
        assert_eq!(ts, [100.0, 200.0, 400.0, 500.0, 1000.0]);

        let t = TickSteps::start_at(3.0);
        let ts: Vec<_> = t.take(5).collect();
        assert_eq!(ts, [4.0, 5.0, 10.0, 20.0, 40.0]);

        let t = TickSteps::start_at(8.0);
        let ts: Vec<_> = t.take(3).collect();
        assert_eq!(ts, [10.0, 20.0, 40.0]);
    }

    #[test]
    fn test_number_of_ticks() {
        assert_eq!(number_of_ticks(-7.93, 15.58, 4.0), 5);
        assert_eq!(number_of_ticks(-7.93, 15.58, 5.0), 5);
        assert_eq!(number_of_ticks(0.0, 15.0, 4.0), 4);
        assert_eq!(number_of_ticks(0.0, 15.0, 5.0), 4);
        assert_eq!(number_of_ticks(5.0, 21.0, 4.0), 4);
        assert_eq!(number_of_ticks(5.0, 21.0, 5.0), 4);
        assert_eq!(number_of_ticks(-8.0, 15.58, 4.0), 6);
        assert_eq!(number_of_ticks(-8.0, 15.58, 5.0), 5);
    }

    #[test]
    fn test_calculate_tick_step_for_range() {
        assert_eq!(calculate_tick_step_for_range(0.0, 3.0, 6), 1.0);
        assert_eq!(calculate_tick_step_for_range(0.0, 6.0, 6), 2.0);
        assert_eq!(calculate_tick_step_for_range(0.0, 11.0, 6), 2.0);
        assert_eq!(calculate_tick_step_for_range(0.0, 14.0, 6), 4.0);
        assert_eq!(calculate_tick_step_for_range(0.0, 15.0, 6), 5.0);
        assert_eq!(calculate_tick_step_for_range(-1.0, 5.0, 6), 2.0);
        assert_eq!(calculate_tick_step_for_range(-7.93, 15.58, 6), 5.0);
        assert_eq!(calculate_tick_step_for_range(0.0, 0.06, 6), 0.02);
    }

    #[test]
    fn test_calculate_ticks() {
        macro_rules! assert_approx_eq {
            ($a:expr, $b:expr) => {{
                let (a, b) = (&$a, &$b);
                assert!(
                    (*a - *b).abs() < 1.0e-6,
                    "{} is not approximately equal to {}",
                    *a,
                    *b
                );
            }};
        }

        for (prod, want) in calculate_ticks(0.0, 1.0, 6)
            .iter()
            .zip([0.0, 0.2, 0.4, 0.6, 0.8, 1.0].iter())
        {
            assert_approx_eq!(prod, want);
        }
        for (prod, want) in calculate_ticks(0.0, 2.0, 6)
            .iter()
            .zip([0.0, 0.4, 0.8, 1.2, 1.6, 2.0].iter())
        {
            assert_approx_eq!(prod, want);
        }
        assert_eq!(calculate_ticks(0.0, 3.0, 6), [0.0, 1.0, 2.0, 3.0]);
        assert_eq!(calculate_ticks(0.0, 4.0, 6), [0.0, 1.0, 2.0, 3.0, 4.0]);
        assert_eq!(calculate_ticks(0.0, 5.0, 6), [0.0, 1.0, 2.0, 3.0, 4.0, 5.0]);
        assert_eq!(calculate_ticks(0.0, 6.0, 6), [0.0, 2.0, 4.0, 6.0]);
        assert_eq!(calculate_ticks(0.0, 7.0, 6), [0.0, 2.0, 4.0, 6.0]);
        assert_eq!(calculate_ticks(0.0, 8.0, 6), [0.0, 2.0, 4.0, 6.0, 8.0]);
        assert_eq!(calculate_ticks(0.0, 9.0, 6), [0.0, 2.0, 4.0, 6.0, 8.0]);
        assert_eq!(
            calculate_ticks(0.0, 10.0, 6),
            [0.0, 2.0, 4.0, 6.0, 8.0, 10.0]
        );
        assert_eq!(
            calculate_ticks(0.0, 11.0, 6),
            [0.0, 2.0, 4.0, 6.0, 8.0, 10.0]
        );
        assert_eq!(calculate_ticks(0.0, 12.0, 6), [0.0, 4.0, 8.0, 12.0]);
        assert_eq!(calculate_ticks(0.0, 13.0, 6), [0.0, 4.0, 8.0, 12.0]);
        assert_eq!(calculate_ticks(0.0, 14.0, 6), [0.0, 4.0, 8.0, 12.0]);
        assert_eq!(calculate_ticks(0.0, 15.0, 6), [0.0, 5.0, 10.0, 15.0]);
        assert_eq!(calculate_ticks(0.0, 16.0, 6), [0.0, 4.0, 8.0, 12.0, 16.0]);
        assert_eq!(calculate_ticks(0.0, 17.0, 6), [0.0, 4.0, 8.0, 12.0, 16.0]);
        assert_eq!(calculate_ticks(0.0, 18.0, 6), [0.0, 4.0, 8.0, 12.0, 16.0]);
        assert_eq!(calculate_ticks(0.0, 19.0, 6), [0.0, 4.0, 8.0, 12.0, 16.0]);
        assert_eq!(
            calculate_ticks(0.0, 20.0, 6),
            [0.0, 4.0, 8.0, 12.0, 16.0, 20.0]
        );
        assert_eq!(
            calculate_ticks(0.0, 21.0, 6),
            [0.0, 4.0, 8.0, 12.0, 16.0, 20.0]
        );
        assert_eq!(
            calculate_ticks(0.0, 22.0, 6),
            [0.0, 4.0, 8.0, 12.0, 16.0, 20.0]
        );
        assert_eq!(
            calculate_ticks(0.0, 23.0, 6),
            [0.0, 4.0, 8.0, 12.0, 16.0, 20.0]
        );
        assert_eq!(calculate_ticks(0.0, 24.0, 6), [0.0, 5.0, 10.0, 15.0, 20.0]);
        assert_eq!(
            calculate_ticks(0.0, 25.0, 6),
            [0.0, 5.0, 10.0, 15.0, 20.0, 25.0]
        );
        assert_eq!(
            calculate_ticks(0.0, 26.0, 6),
            [0.0, 5.0, 10.0, 15.0, 20.0, 25.0]
        );
        assert_eq!(
            calculate_ticks(0.0, 27.0, 6),
            [0.0, 5.0, 10.0, 15.0, 20.0, 25.0]
        );
        assert_eq!(
            calculate_ticks(0.0, 28.0, 6),
            [0.0, 5.0, 10.0, 15.0, 20.0, 25.0]
        );
        assert_eq!(
            calculate_ticks(0.0, 29.0, 6),
            [0.0, 5.0, 10.0, 15.0, 20.0, 25.0]
        );
        assert_eq!(calculate_ticks(0.0, 30.0, 6), [0.0, 10.0, 20.0, 30.0]);
        assert_eq!(calculate_ticks(0.0, 31.0, 6), [0.0, 10.0, 20.0, 30.0]);
        //...
        assert_eq!(calculate_ticks(0.0, 40.0, 6), [0.0, 10.0, 20.0, 30.0, 40.0]);
        assert_eq!(
            calculate_ticks(0.0, 50.0, 6),
            [0.0, 10.0, 20.0, 30.0, 40.0, 50.0]
        );
        assert_eq!(calculate_ticks(0.0, 60.0, 6), [0.0, 20.0, 40.0, 60.0]);
        assert_eq!(calculate_ticks(0.0, 70.0, 6), [0.0, 20.0, 40.0, 60.0]);
        assert_eq!(calculate_ticks(0.0, 80.0, 6), [0.0, 20.0, 40.0, 60.0, 80.0]);
        assert_eq!(calculate_ticks(0.0, 90.0, 6), [0.0, 20.0, 40.0, 60.0, 80.0]);
        assert_eq!(
            calculate_ticks(0.0, 100.0, 6),
            [0.0, 20.0, 40.0, 60.0, 80.0, 100.0]
        );
        assert_eq!(
            calculate_ticks(0.0, 110.0, 6),
            [0.0, 20.0, 40.0, 60.0, 80.0, 100.0]
        );
        assert_eq!(calculate_ticks(0.0, 120.0, 6), [0.0, 40.0, 80.0, 120.0]);
        assert_eq!(calculate_ticks(0.0, 130.0, 6), [0.0, 40.0, 80.0, 120.0]);
        assert_eq!(calculate_ticks(0.0, 140.0, 6), [0.0, 40.0, 80.0, 120.0]);
        assert_eq!(calculate_ticks(0.0, 150.0, 6), [0.0, 50.0, 100.0, 150.0]);
        //...
        assert_eq!(
            calculate_ticks(0.0, 3475.0, 6),
            [0.0, 1000.0, 2000.0, 3000.0]
        );

        assert_eq!(calculate_ticks(-10.0, -3.0, 6), [-10.0, -8.0, -6.0, -4.0]);

<<<<<<< HEAD
        // test rounding
=======
    #[test]
    fn test_no_rounding_errors() {
>>>>>>> dee59fcd
        assert_eq!(calculate_ticks(1.0, 1.5, 6), [1.0, 1.1, 1.2, 1.3, 1.4, 1.5]);
        assert_eq!(calculate_ticks(0.0, 1.0, 6), [0.0, 0.2, 0.4, 0.6, 0.8, 1.0]);
        assert_eq!(calculate_ticks(0.0, 0.3, 4), [0.0, 0.1, 0.2, 0.3]);
    }
}<|MERGE_RESOLUTION|>--- conflicted
+++ resolved
@@ -166,11 +166,7 @@
             // standard spanning axis
             ticks.extend(
                 (1..)
-<<<<<<< HEAD
-                    .map(|n| round(-1.0 * f64::from(n) * step_size))
-=======
                     .map(|n| -1.0 * fix(f64::from(n) * step_size))
->>>>>>> dee59fcd
                     .take_while(|&v| v >= min)
                     .collect::<Vec<f64>>()
                     .iter()
@@ -179,22 +175,14 @@
             ticks.push(0.0);
             ticks.extend(
                 (1..)
-<<<<<<< HEAD
-                    .map(|n| round(f64::from(n) * step_size))
-=======
                     .map(|n| fix(f64::from(n) * step_size))
->>>>>>> dee59fcd
                     .take_while(|&v| v <= max),
             );
         } else {
             // entirely negative axis
             ticks.extend(
                 (1..)
-<<<<<<< HEAD
-                    .map(|n| round(-1.0 * f64::from(n) * step_size))
-=======
                     .map(|n| -1.0 * fix(f64::from(n) * step_size))
->>>>>>> dee59fcd
                     .skip_while(|&v| v > max)
                     .take_while(|&v| v >= min)
                     .collect::<Vec<f64>>()
@@ -206,11 +194,7 @@
         // entirely positive axis
         ticks.extend(
             (1..)
-<<<<<<< HEAD
-                .map(|n| round(f64::from(n) * step_size))
-=======
                 .map(|n| fix(f64::from(n) * step_size))
->>>>>>> dee59fcd
                 .skip_while(|&v| v < min)
                 .take_while(|&v| v <= max),
         );
@@ -414,12 +398,7 @@
 
         assert_eq!(calculate_ticks(-10.0, -3.0, 6), [-10.0, -8.0, -6.0, -4.0]);
 
-<<<<<<< HEAD
         // test rounding
-=======
-    #[test]
-    fn test_no_rounding_errors() {
->>>>>>> dee59fcd
         assert_eq!(calculate_ticks(1.0, 1.5, 6), [1.0, 1.1, 1.2, 1.3, 1.4, 1.5]);
         assert_eq!(calculate_ticks(0.0, 1.0, 6), [0.0, 0.2, 0.4, 0.6, 0.8, 1.0]);
         assert_eq!(calculate_ticks(0.0, 0.3, 4), [0.0, 0.1, 0.2, 0.3]);
