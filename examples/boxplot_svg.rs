--- conflicted
+++ resolved
@@ -1,26 +1,15 @@
-<<<<<<< HEAD
 use plotlib::boxplot::BoxPlot;
-use plotlib::boxplot::Style;
 use plotlib::page::Page;
-// XXX only supports rust 1.31, however we cannot import the BarChart trait and BarChart struct at
-// the same time
-use plotlib::style::BoxPlot as _;
+use plotlib::style::BoxStyle;
 use plotlib::view::CategoricalView;
 
-=======
->>>>>>> 6ddaaca9
 fn main() {
     let b1 = BoxPlot::from_slice(&[1.0, 4.0, 2.0, 3.5, 6.4, 2.5, 7.5, 1.8, 9.6]).label("1");
     let b2 = BoxPlot::from_slice(&[3.0, 4.3, 2.0, 3.5, 6.9, 4.5, 7.5, 1.8, 10.6])
         .label("2")
-<<<<<<< HEAD
-        .style(Style::new().fill("darkolivegreen"));
+        .style(BoxStyle::new().fill("darkolivegreen"));
 
     let v = CategoricalView::new()
-=======
-        .style(plotlib::style::BoxStyle::new().fill("darkolivegreen"));
-    let v = plotlib::view::CategoricalView::new()
->>>>>>> 6ddaaca9
         .add(&b1)
         .add(&b2)
         .x_label("Experiment")
