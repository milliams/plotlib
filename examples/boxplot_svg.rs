use plotlib::boxplot::BoxPlot;
use plotlib::page::Page;
use plotlib::style::BoxStyle;
use plotlib::view::CategoricalView;

fn main() {
<<<<<<< HEAD
    let b1 = plotlib::repr::BoxPlot::from_slice(&[1.0, 4.0, 2.0, 3.5, 6.4, 2.5, 7.5, 1.8, 9.6])
        .label("1");
    let b2 = plotlib::repr::BoxPlot::from_slice(&[3.0, 4.3, 2.0, 3.5, 6.9, 4.5, 7.5, 1.8, 10.6])
=======
    let b1 = BoxPlot::from_slice(&[1.0, 4.0, 2.0, 3.5, 6.4, 2.5, 7.5, 1.8, 9.6]).label("1");
    let b2 = BoxPlot::from_slice(&[3.0, 4.3, 2.0, 3.5, 6.9, 4.5, 7.5, 1.8, 10.6])
>>>>>>> 1ffb5166
        .label("2")
        .style(BoxStyle::new().fill("darkolivegreen"));

    let v = CategoricalView::new()
        .add(&b1)
        .add(&b2)
        .x_label("Experiment")
        .y_label("y");

    Page::single(&v)
        .dimensions(400, 300)
        .save("boxplot.svg")
        .expect("saving svg");
}<|MERGE_RESOLUTION|>--- conflicted
+++ resolved
@@ -1,17 +1,11 @@
-use plotlib::boxplot::BoxPlot;
+use plotlib::repr::BoxPlot;
 use plotlib::page::Page;
 use plotlib::style::BoxStyle;
 use plotlib::view::CategoricalView;
 
 fn main() {
-<<<<<<< HEAD
-    let b1 = plotlib::repr::BoxPlot::from_slice(&[1.0, 4.0, 2.0, 3.5, 6.4, 2.5, 7.5, 1.8, 9.6])
-        .label("1");
-    let b2 = plotlib::repr::BoxPlot::from_slice(&[3.0, 4.3, 2.0, 3.5, 6.9, 4.5, 7.5, 1.8, 10.6])
-=======
     let b1 = BoxPlot::from_slice(&[1.0, 4.0, 2.0, 3.5, 6.4, 2.5, 7.5, 1.8, 9.6]).label("1");
     let b2 = BoxPlot::from_slice(&[3.0, 4.3, 2.0, 3.5, 6.9, 4.5, 7.5, 1.8, 10.6])
->>>>>>> 1ffb5166
         .label("2")
         .style(BoxStyle::new().fill("darkolivegreen"));
 
