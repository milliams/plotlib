use plotlib::histogram::Histogram;
use plotlib::page::Page;
use plotlib::style::BoxStyle;
use plotlib::view::ContinuousView;

fn main() {
    let data = [0.3, 0.5, 6.4, 5.3, 3.6, 3.6, 3.5, 7.5, 4.0];
<<<<<<< HEAD
    let h = plotlib::repr::Histogram::from_slice(&data, plotlib::repr::HistogramBins::Count(10))
        .style(plotlib::style::BoxStyle::new().fill("burlywood"));
    let v = plotlib::view::ContinuousView::new().add(&h);
    plotlib::page::Page::single(&v)
        .save("histogram.svg")
        .expect("saving svg");
=======
    let h = Histogram::from_slice(&data, plotlib::histogram::Bins::Count(10))
        .style(BoxStyle::new().fill("burlywood"));

    let v = ContinuousView::new().add(&h);

    Page::single(&v).save("histogram.svg").expect("saving svg");
>>>>>>> 1ffb5166
}<|MERGE_RESOLUTION|>--- conflicted
+++ resolved
@@ -1,23 +1,14 @@
-use plotlib::histogram::Histogram;
+use plotlib::repr::{Histogram, HistogramBins};
 use plotlib::page::Page;
 use plotlib::style::BoxStyle;
 use plotlib::view::ContinuousView;
 
 fn main() {
     let data = [0.3, 0.5, 6.4, 5.3, 3.6, 3.6, 3.5, 7.5, 4.0];
-<<<<<<< HEAD
-    let h = plotlib::repr::Histogram::from_slice(&data, plotlib::repr::HistogramBins::Count(10))
-        .style(plotlib::style::BoxStyle::new().fill("burlywood"));
-    let v = plotlib::view::ContinuousView::new().add(&h);
-    plotlib::page::Page::single(&v)
-        .save("histogram.svg")
-        .expect("saving svg");
-=======
-    let h = Histogram::from_slice(&data, plotlib::histogram::Bins::Count(10))
+    let h = Histogram::from_slice(&data, HistogramBins::Count(10))
         .style(BoxStyle::new().fill("burlywood"));
 
     let v = ContinuousView::new().add(&h);
 
     Page::single(&v).save("histogram.svg").expect("saving svg");
->>>>>>> 1ffb5166
 }