<<<<<<< HEAD
use plotlib::histogram::{Histogram, Style};
use plotlib::page::Page;
use plotlib::style::Bar;
use plotlib::view::ContinuousView;

fn main() {
    let data = [0.3, 0.5, 6.4, 5.3, 3.6, 3.6, 3.5, 7.5, 4.0];
    let h = Histogram::from_slice(&data, plotlib::histogram::Bins::Count(10))
        .style(Style::new().fill("burlywood"));

    let v = ContinuousView::new().add(&h);

    Page::single(&v).save("histogram.svg").expect("saving svg");
=======
fn main() {
    let data = [0.3, 0.5, 6.4, 5.3, 3.6, 3.6, 3.5, 7.5, 4.0];
    let h = plotlib::histogram::Histogram::from_slice(&data, plotlib::histogram::Bins::Count(10))
        .style(plotlib::style::BoxStyle::new().fill("burlywood"));
    let v = plotlib::view::ContinuousView::new().add(&h);
    plotlib::page::Page::single(&v)
        .save("histogram.svg")
        .expect("saving svg");
>>>>>>> 6ddaaca9
}<|MERGE_RESOLUTION|>--- conflicted
+++ resolved
@@ -1,25 +1,14 @@
-<<<<<<< HEAD
-use plotlib::histogram::{Histogram, Style};
+use plotlib::histogram::Histogram;
 use plotlib::page::Page;
-use plotlib::style::Bar;
+use plotlib::style::BoxStyle;
 use plotlib::view::ContinuousView;
 
 fn main() {
     let data = [0.3, 0.5, 6.4, 5.3, 3.6, 3.6, 3.5, 7.5, 4.0];
     let h = Histogram::from_slice(&data, plotlib::histogram::Bins::Count(10))
-        .style(Style::new().fill("burlywood"));
+        .style(BoxStyle::new().fill("burlywood"));
 
     let v = ContinuousView::new().add(&h);
 
     Page::single(&v).save("histogram.svg").expect("saving svg");
-=======
-fn main() {
-    let data = [0.3, 0.5, 6.4, 5.3, 3.6, 3.6, 3.5, 7.5, 4.0];
-    let h = plotlib::histogram::Histogram::from_slice(&data, plotlib::histogram::Bins::Count(10))
-        .style(plotlib::style::BoxStyle::new().fill("burlywood"));
-    let v = plotlib::view::ContinuousView::new().add(&h);
-    plotlib::page::Page::single(&v)
-        .save("histogram.svg")
-        .expect("saving svg");
->>>>>>> 6ddaaca9
 }