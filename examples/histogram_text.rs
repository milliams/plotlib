--- conflicted
+++ resolved
@@ -1,25 +1,12 @@
-use plotlib::histogram::{Bins, Histogram};
+use plotlib::repr::{HistogramBins, Histogram};
 use plotlib::page::Page;
 use plotlib::view::ContinuousView;
 
 fn main() {
     let data = [0.3, 0.5, 6.4, 5.3, 3.6, 3.6, 3.5, 7.5, 4.0];
-<<<<<<< HEAD
-    let h = plotlib::repr::Histogram::from_slice(&data, plotlib::repr::HistogramBins::Count(10));
-    let v = plotlib::view::ContinuousView::new().add(&h);
-    println!(
-        "{}",
-        plotlib::page::Page::single(&v)
-            .dimensions(60, 15)
-            .to_text()
-            .unwrap()
-    );
-=======
-
-    let h = Histogram::from_slice(&data, Bins::Count(10));
+    let h = Histogram::from_slice(&data, HistogramBins::Count(10));
 
     let v = ContinuousView::new().add(&h);
 
     println!("{}", Page::single(&v).dimensions(60, 15).to_text().unwrap());
->>>>>>> 1ffb5166
 }