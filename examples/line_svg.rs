use plotlib::line::Line;
use plotlib::page::Page;
use plotlib::style::LineStyle;
use plotlib::view::ContinuousView;

fn main() {
<<<<<<< HEAD
    let l1 = plotlib::repr::Line::new(&[(0., 1.), (2., 1.5), (3., 1.2), (4., 1.1)])
        .style(plotlib::style::LineStyle::new().colour("burlywood"));
    let v = plotlib::view::ContinuousView::new().add(&l1);
    plotlib::page::Page::single(&v)
        .save("line.svg")
        .expect("saving svg");
=======
    let l1 = Line::new(&[(0., 1.), (2., 1.5), (3., 1.2), (4., 1.1)])
        .style(LineStyle::new().colour("burlywood"));
    let v = ContinuousView::new().add(&l1);
    Page::single(&v).save("line.svg").expect("saving svg");
>>>>>>> 1ffb5166
}<|MERGE_RESOLUTION|>--- conflicted
+++ resolved
@@ -1,20 +1,11 @@
-use plotlib::line::Line;
+use plotlib::repr::Line;
 use plotlib::page::Page;
 use plotlib::style::LineStyle;
 use plotlib::view::ContinuousView;
 
 fn main() {
-<<<<<<< HEAD
-    let l1 = plotlib::repr::Line::new(&[(0., 1.), (2., 1.5), (3., 1.2), (4., 1.1)])
-        .style(plotlib::style::LineStyle::new().colour("burlywood"));
-    let v = plotlib::view::ContinuousView::new().add(&l1);
-    plotlib::page::Page::single(&v)
-        .save("line.svg")
-        .expect("saving svg");
-=======
     let l1 = Line::new(&[(0., 1.), (2., 1.5), (3., 1.2), (4., 1.1)])
         .style(LineStyle::new().colour("burlywood"));
     let v = ContinuousView::new().add(&l1);
     Page::single(&v).save("line.svg").expect("saving svg");
->>>>>>> 1ffb5166
 }