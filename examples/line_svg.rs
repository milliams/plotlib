<<<<<<< HEAD
use plotlib::line::{Line, Style};
use plotlib::page::Page;
// XXX only supports rust 1.31, however we cannot import the BarChart trait and BarChart struct at
// the same time
use plotlib::style::Line as _;
use plotlib::view::ContinuousView;

fn main() {
    let l1 = Line::new(&[(0., 1.), (2., 1.5), (3., 1.2), (4., 1.1)])
        .style(Style::new().colour("burlywood"));
    let v = ContinuousView::new().add(&l1);
    Page::single(&v).save("line.svg").expect("saving svg");
=======
fn main() {
    let l1 = plotlib::line::Line::new(&[(0., 1.), (2., 1.5), (3., 1.2), (4., 1.1)])
        .style(plotlib::style::LineStyle::new().colour("burlywood"));
    let v = plotlib::view::ContinuousView::new().add(&l1);
    plotlib::page::Page::single(&v)
        .save("line.svg")
        .expect("saving svg");
>>>>>>> 6ddaaca9
}<|MERGE_RESOLUTION|>--- conflicted
+++ resolved
@@ -1,23 +1,11 @@
-<<<<<<< HEAD
-use plotlib::line::{Line, Style};
+use plotlib::line::Line;
 use plotlib::page::Page;
-// XXX only supports rust 1.31, however we cannot import the BarChart trait and BarChart struct at
-// the same time
-use plotlib::style::Line as _;
+use plotlib::style::LineStyle;
 use plotlib::view::ContinuousView;
 
 fn main() {
     let l1 = Line::new(&[(0., 1.), (2., 1.5), (3., 1.2), (4., 1.1)])
-        .style(Style::new().colour("burlywood"));
+        .style(LineStyle::new().colour("burlywood"));
     let v = ContinuousView::new().add(&l1);
     Page::single(&v).save("line.svg").expect("saving svg");
-=======
-fn main() {
-    let l1 = plotlib::line::Line::new(&[(0., 1.), (2., 1.5), (3., 1.2), (4., 1.1)])
-        .style(plotlib::style::LineStyle::new().colour("burlywood"));
-    let v = plotlib::view::ContinuousView::new().add(&l1);
-    plotlib::page::Page::single(&v)
-        .save("line.svg")
-        .expect("saving svg");
->>>>>>> 6ddaaca9
 }