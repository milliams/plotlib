use plotlib::barchart::BarChart;
use plotlib::page::Page;
use plotlib::style::BoxStyle;
use plotlib::view::CategoricalView;

fn main() {
<<<<<<< HEAD
    let b1 = plotlib::repr::BarChart::new(5.3).label("1");
    let b2 = plotlib::repr::BarChart::new(2.6)
=======
    let b1 = BarChart::new(5.3).label("1");
    let b2 = BarChart::new(2.6)
>>>>>>> 1ffb5166
        .label("2")
        .style(BoxStyle::new().fill("darkolivegreen"));

    let v = CategoricalView::new()
        .add(&b1)
        .add(&b2)
        .x_label("Experiment");

    Page::single(&v).save("barchart.svg").expect("saving svg");
}<|MERGE_RESOLUTION|>--- conflicted
+++ resolved
@@ -1,16 +1,11 @@
-use plotlib::barchart::BarChart;
+use plotlib::repr::BarChart;
 use plotlib::page::Page;
 use plotlib::style::BoxStyle;
 use plotlib::view::CategoricalView;
 
 fn main() {
-<<<<<<< HEAD
-    let b1 = plotlib::repr::BarChart::new(5.3).label("1");
-    let b2 = plotlib::repr::BarChart::new(2.6)
-=======
     let b1 = BarChart::new(5.3).label("1");
     let b2 = BarChart::new(2.6)
->>>>>>> 1ffb5166
         .label("2")
         .style(BoxStyle::new().fill("darkolivegreen"));
 
