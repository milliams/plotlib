--- conflicted
+++ resolved
@@ -1,18 +1,9 @@
 use plotlib::barchart::BarChart;
-use plotlib::barchart::Style as BarChartStyle;
 use plotlib::grid::Grid;
-<<<<<<< HEAD
 use plotlib::line::Line;
-use plotlib::line::Style as LineStyle;
 use plotlib::page::Page;
-// XXX only supports rust 1.31, however we cannot import the BarChart trait and BarChart struct at
-// the same time
-use plotlib::style::BarChart as _;
-use plotlib::style::Line as _;
+use plotlib::style::{BoxStyle, LineStyle};
 use plotlib::view::{CategoricalView, ContinuousView, View};
-=======
-use plotlib::view::View;
->>>>>>> 6ddaaca9
 
 fn main() {
     render_line_chart("line_with_grid.svg");
@@ -23,15 +14,9 @@
 where
     S: AsRef<str>,
 {
-<<<<<<< HEAD
     let l1 = Line::new(&[(0., 1.), (2., 1.5), (3., 1.2), (4., 1.1)])
         .style(LineStyle::new().colour("burlywood"));
     let mut v = ContinuousView::new().add(&l1);
-=======
-    let l1 = plotlib::line::Line::new(&[(0., 1.), (2., 1.5), (3., 1.2), (4., 1.1)])
-        .style(plotlib::style::LineStyle::new().colour("burlywood"));
-    let mut v = plotlib::view::ContinuousView::new().add(&l1);
->>>>>>> 6ddaaca9
     v.add_grid(Grid::new(3, 8));
     Page::single(&v)
         .save(filename.as_ref())
@@ -45,13 +30,8 @@
     let b1 = BarChart::new(5.3).label("1");
     let b2 = BarChart::new(2.6)
         .label("2")
-<<<<<<< HEAD
-        .style(BarChartStyle::new().fill("darkolivegreen"));
+        .style(BoxStyle::new().fill("darkolivegreen"));
     let mut v = CategoricalView::new()
-=======
-        .style(plotlib::style::BoxStyle::new().fill("darkolivegreen"));
-    let mut v = plotlib::view::CategoricalView::new()
->>>>>>> 6ddaaca9
         .add(&b1)
         .add(&b2)
         .x_label("Experiment");
