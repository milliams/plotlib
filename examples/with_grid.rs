use plotlib::barchart::BarChart;
use plotlib::grid::Grid;
use plotlib::line::Line;
use plotlib::page::Page;
use plotlib::style::{BoxStyle, LineStyle};
use plotlib::view::{CategoricalView, ContinuousView, View};

fn main() {
    render_line_chart("line_with_grid.svg");
    render_barchart("barchart_with_grid.svg");
}

fn render_line_chart<S>(filename: S)
where
    S: AsRef<str>,
{
<<<<<<< HEAD
    let l1 = plotlib::repr::Line::new(&[(0., 1.), (2., 1.5), (3., 1.2), (4., 1.1)])
        .style(plotlib::style::LineStyle::new().colour("burlywood"));
    let mut v = plotlib::view::ContinuousView::new().add(&l1);
=======
    let l1 = Line::new(&[(0., 1.), (2., 1.5), (3., 1.2), (4., 1.1)])
        .style(LineStyle::new().colour("burlywood"));
    let mut v = ContinuousView::new().add(&l1);
>>>>>>> 1ffb5166
    v.add_grid(Grid::new(3, 8));
    Page::single(&v)
        .save(filename.as_ref())
        .expect("saving svg");
}

fn render_barchart<S>(filename: S)
where
    S: AsRef<str>,
{
<<<<<<< HEAD
    let b1 = plotlib::repr::BarChart::new(5.3).label("1");
    let b2 = plotlib::repr::BarChart::new(2.6)
=======
    let b1 = BarChart::new(5.3).label("1");
    let b2 = BarChart::new(2.6)
>>>>>>> 1ffb5166
        .label("2")
        .style(BoxStyle::new().fill("darkolivegreen"));
    let mut v = CategoricalView::new()
        .add(&b1)
        .add(&b2)
        .x_label("Experiment");
    v.add_grid(Grid::new(3, 8));
    Page::single(&v)
        .save(filename.as_ref())
        .expect("saving svg");
}<|MERGE_RESOLUTION|>--- conflicted
+++ resolved
@@ -1,6 +1,5 @@
-use plotlib::barchart::BarChart;
+use plotlib::repr::{BarChart, Line};
 use plotlib::grid::Grid;
-use plotlib::line::Line;
 use plotlib::page::Page;
 use plotlib::style::{BoxStyle, LineStyle};
 use plotlib::view::{CategoricalView, ContinuousView, View};
@@ -14,15 +13,9 @@
 where
     S: AsRef<str>,
 {
-<<<<<<< HEAD
-    let l1 = plotlib::repr::Line::new(&[(0., 1.), (2., 1.5), (3., 1.2), (4., 1.1)])
-        .style(plotlib::style::LineStyle::new().colour("burlywood"));
-    let mut v = plotlib::view::ContinuousView::new().add(&l1);
-=======
     let l1 = Line::new(&[(0., 1.), (2., 1.5), (3., 1.2), (4., 1.1)])
         .style(LineStyle::new().colour("burlywood"));
     let mut v = ContinuousView::new().add(&l1);
->>>>>>> 1ffb5166
     v.add_grid(Grid::new(3, 8));
     Page::single(&v)
         .save(filename.as_ref())
@@ -33,13 +26,8 @@
 where
     S: AsRef<str>,
 {
-<<<<<<< HEAD
-    let b1 = plotlib::repr::BarChart::new(5.3).label("1");
-    let b2 = plotlib::repr::BarChart::new(2.6)
-=======
     let b1 = BarChart::new(5.3).label("1");
     let b2 = BarChart::new(2.6)
->>>>>>> 1ffb5166
         .label("2")
         .style(BoxStyle::new().fill("darkolivegreen"));
     let mut v = CategoricalView::new()
