<<<<<<< HEAD
use plotlib::function::{Function, Style};
use plotlib::page::Page;
use plotlib::style::Line;
use plotlib::view::ContinuousView;

fn main() {
    let f1 = Function::new(|x| x * 5., 0., 10.).style(Style::new().colour("burlywood"));
    let f2 = Function::new(|x| x.powi(2), 0., 10.)
        .style(Style::new().colour("darkolivegreen").width(2.));
    let f3 =
        Function::new(|x| x.sqrt() * 20., 0., 10.).style(Style::new().colour("brown").width(1.));

    let v = ContinuousView::new().add(&f1).add(&f2).add(&f3);

    Page::single(&v).save("function.svg").expect("saving svg");
=======
fn main() {
    let f1 = plotlib::function::Function::new(|x| x * 5., 0., 10.)
        .style(plotlib::style::LineStyle::new().colour("burlywood"));
    let f2 = plotlib::function::Function::new(|x| x.powi(2), 0., 10.).style(
        plotlib::style::LineStyle::new()
            .colour("darkolivegreen")
            .width(2.),
    );
    let f3 = plotlib::function::Function::new(|x| x.sqrt() * 20., 0., 10.)
        .style(plotlib::style::LineStyle::new().colour("brown").width(1.));
    let v = plotlib::view::ContinuousView::new()
        .add(&f1)
        .add(&f2)
        .add(&f3);
    plotlib::page::Page::single(&v)
        .save("function.svg")
        .expect("saving svg");
>>>>>>> 6ddaaca9
}<|MERGE_RESOLUTION|>--- conflicted
+++ resolved
@@ -1,36 +1,16 @@
-<<<<<<< HEAD
-use plotlib::function::{Function, Style};
+use plotlib::function::Function;
 use plotlib::page::Page;
-use plotlib::style::Line;
+use plotlib::style::LineStyle;
 use plotlib::view::ContinuousView;
 
 fn main() {
-    let f1 = Function::new(|x| x * 5., 0., 10.).style(Style::new().colour("burlywood"));
+    let f1 = Function::new(|x| x * 5., 0., 10.).style(LineStyle::new().colour("burlywood"));
     let f2 = Function::new(|x| x.powi(2), 0., 10.)
-        .style(Style::new().colour("darkolivegreen").width(2.));
-    let f3 =
-        Function::new(|x| x.sqrt() * 20., 0., 10.).style(Style::new().colour("brown").width(1.));
+        .style(LineStyle::new().colour("darkolivegreen").width(2.));
+    let f3 = Function::new(|x| x.sqrt() * 20., 0., 10.)
+        .style(LineStyle::new().colour("brown").width(1.));
 
     let v = ContinuousView::new().add(&f1).add(&f2).add(&f3);
 
     Page::single(&v).save("function.svg").expect("saving svg");
-=======
-fn main() {
-    let f1 = plotlib::function::Function::new(|x| x * 5., 0., 10.)
-        .style(plotlib::style::LineStyle::new().colour("burlywood"));
-    let f2 = plotlib::function::Function::new(|x| x.powi(2), 0., 10.).style(
-        plotlib::style::LineStyle::new()
-            .colour("darkolivegreen")
-            .width(2.),
-    );
-    let f3 = plotlib::function::Function::new(|x| x.sqrt() * 20., 0., 10.)
-        .style(plotlib::style::LineStyle::new().colour("brown").width(1.));
-    let v = plotlib::view::ContinuousView::new()
-        .add(&f1)
-        .add(&f2)
-        .add(&f3);
-    plotlib::page::Page::single(&v)
-        .save("function.svg")
-        .expect("saving svg");
->>>>>>> 6ddaaca9
 }