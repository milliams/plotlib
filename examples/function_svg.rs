--- conflicted
+++ resolved
@@ -1,24 +1,4 @@
-<<<<<<< HEAD
-use plotlib::{repr, style};
-fn main() {
-    let f1 = repr::Function::new(|x| x * 5., 0., 10.)
-        .style(style::LineStyle::new().colour("burlywood"));
-    let f2 = repr::Function::new(|x| x.powi(2), 0., 10.).style(
-        style::LineStyle::new()
-            .colour("darkolivegreen")
-            .width(2.),
-    );
-    let f3 = repr::Function::new(|x| x.sqrt() * 20., 0., 10.)
-        .style(style::LineStyle::new().colour("brown").width(1.));
-    let v = plotlib::view::ContinuousView::new()
-        .add(&f1)
-        .add(&f2)
-        .add(&f3);
-    plotlib::page::Page::single(&v)
-        .save("function.svg")
-        .expect("saving svg");
-=======
-use plotlib::function::Function;
+use plotlib::repr::Function;
 use plotlib::page::Page;
 use plotlib::style::LineStyle;
 use plotlib::view::ContinuousView;
@@ -33,5 +13,4 @@
     let v = ContinuousView::new().add(&f1).add(&f2).add(&f3);
 
     Page::single(&v).save("function.svg").expect("saving svg");
->>>>>>> 1ffb5166
 }